# Google Test を探す
find_package(GTest QUIET)
if(NOT GTest_FOUND)
    include(FetchContent)
    FetchContent_Declare(
        googletest
        URL https://github.com/google/googletest/archive/03597a01ee50f33f9142cc5c5fd0f5e48f8f92a0.zip
    )
    FetchContent_MakeAvailable(googletest)
endif()

# Variable テスト
add_executable(test_variable test_variable.cu)
target_link_libraries(test_variable xyz_autodiff gtest gtest_main)
target_include_directories(test_variable PRIVATE ${CMAKE_SOURCE_DIR}/include)
set_target_properties(test_variable PROPERTIES
    CUDA_SEPARABLE_COMPILATION ON
    CUDA_ARCHITECTURES "89"
)

# DenseMatrix テスト
add_executable(test_dense_matrix test_dense_matrix.cu)
target_link_libraries(test_dense_matrix xyz_autodiff gtest gtest_main)
target_include_directories(test_dense_matrix PRIVATE ${CMAKE_SOURCE_DIR}/include)
set_target_properties(test_dense_matrix PROPERTIES
    CUDA_SEPARABLE_COMPILATION ON
    CUDA_ARCHITECTURES "89"
)

# DiagonalMatrix テスト
add_executable(test_diagonal_matrix test_diagonal_matrix.cu)
target_link_libraries(test_diagonal_matrix xyz_autodiff gtest gtest_main)
target_include_directories(test_diagonal_matrix PRIVATE ${CMAKE_SOURCE_DIR}/include)
set_target_properties(test_diagonal_matrix PROPERTIES
    CUDA_SEPARABLE_COMPILATION ON
    CUDA_ARCHITECTURES "89"
)

# Matrix Transpose テスト
add_executable(test_matrix_transpose test_matrix_transpose.cu)
target_link_libraries(test_matrix_transpose xyz_autodiff gtest gtest_main)
target_include_directories(test_matrix_transpose PRIVATE ${CMAKE_SOURCE_DIR}/include)
set_target_properties(test_matrix_transpose PROPERTIES
    CUDA_SEPARABLE_COMPILATION ON
    CUDA_ARCHITECTURES "89"
)

# SymmetricMatrix テスト
add_executable(test_symmetric_matrix test_symmetric_matrix.cu)
target_link_libraries(test_symmetric_matrix xyz_autodiff gtest gtest_main)
target_include_directories(test_symmetric_matrix PRIVATE ${CMAKE_SOURCE_DIR}/include)
set_target_properties(test_symmetric_matrix PROPERTIES
    CUDA_SEPARABLE_COMPILATION ON
    CUDA_ARCHITECTURES "89"
)

# UnaryOperations テスト
add_executable(test_unary_operations operation/unary/test_unary_operations.cu)
target_link_libraries(test_unary_operations xyz_autodiff gtest gtest_main)
target_include_directories(test_unary_operations PRIVATE ${CMAKE_SOURCE_DIR}/include)
set_target_properties(test_unary_operations PROPERTIES
    CUDA_SEPARABLE_COMPILATION ON
    CUDA_ARCHITECTURES "89"
)

# MathDispatcher テスト
add_executable(test_math_dispatcher test_math_dispatcher.cu)
target_link_libraries(test_math_dispatcher xyz_autodiff gtest gtest_main)
target_include_directories(test_math_dispatcher PRIVATE ${CMAKE_SOURCE_DIR}/include)
set_target_properties(test_math_dispatcher PROPERTIES
    CUDA_SEPARABLE_COMPILATION ON
    CUDA_ARCHITECTURES "89"
)

# GradientVerification テスト
add_executable(test_gradient_verification operation/base/test_gradient_verification.cu)
target_link_libraries(test_gradient_verification xyz_autodiff gtest gtest_main)
target_include_directories(test_gradient_verification PRIVATE ${CMAKE_SOURCE_DIR}/include)
set_target_properties(test_gradient_verification PROPERTIES
    CUDA_SEPARABLE_COMPILATION ON
    CUDA_ARCHITECTURES "89"
)

# OperationChaining テスト
add_executable(test_operation_chaining operation/base/test_operation_chaining.cu)
target_link_libraries(test_operation_chaining xyz_autodiff gtest gtest_main)
target_include_directories(test_operation_chaining PRIVATE ${CMAKE_SOURCE_DIR}/include)
set_target_properties(test_operation_chaining PROPERTIES
    CUDA_SEPARABLE_COMPILATION ON
    CUDA_ARCHITECTURES "89"
)

# OperationConcepts テスト
add_executable(test_operation_concepts operation/base/test_operation_concepts.cu)
target_link_libraries(test_operation_concepts xyz_autodiff gtest gtest_main)
target_include_directories(test_operation_concepts PRIVATE ${CMAKE_SOURCE_DIR}/include)
set_target_properties(test_operation_concepts PROPERTIES
    CUDA_SEPARABLE_COMPILATION ON
    CUDA_ARCHITECTURES "89"
)

# QuaternionToRotationMatrix テスト
add_executable(test_quaternion_to_rotation_matrix operation/unary/test_quaternion_to_rotation_matrix.cu)
target_link_libraries(test_quaternion_to_rotation_matrix xyz_autodiff gtest gtest_main)
target_include_directories(test_quaternion_to_rotation_matrix PRIVATE ${CMAKE_SOURCE_DIR}/include)
set_target_properties(test_quaternion_to_rotation_matrix PROPERTIES
    CUDA_SEPARABLE_COMPILATION ON
    CUDA_ARCHITECTURES "89"
)

# Parallel Gradient Accumulation テスト
add_executable(test_parallel_gradient_accumulation test_parallel_gradient_accumulation.cu)
target_link_libraries(test_parallel_gradient_accumulation xyz_autodiff gtest gtest_main)
target_include_directories(test_parallel_gradient_accumulation PRIVATE ${CMAKE_SOURCE_DIR}/include)
set_target_properties(test_parallel_gradient_accumulation PROPERTIES
    CUDA_SEPARABLE_COMPILATION ON
    CUDA_ARCHITECTURES "89"
)

# Shared Memory Atomic テスト
add_executable(test_shared_memory_atomic test_shared_memory_atomic.cu)
target_link_libraries(test_shared_memory_atomic xyz_autodiff gtest gtest_main)
target_include_directories(test_shared_memory_atomic PRIVATE ${CMAKE_SOURCE_DIR}/include)
set_target_properties(test_shared_memory_atomic PROPERTIES
    CUDA_SEPARABLE_COMPILATION ON
    CUDA_ARCHITECTURES "89"
)

# DAG Backward テスト
add_executable(test_dag_backward test_dag_backward.cu)
target_link_libraries(test_dag_backward xyz_autodiff gtest gtest_main)
target_include_directories(test_dag_backward PRIVATE ${CMAKE_SOURCE_DIR}/include)
set_target_properties(test_dag_backward PROPERTIES
    CUDA_SEPARABLE_COMPILATION ON
    CUDA_ARCHITECTURES "89"
)

# Standard Norm Operations テスト
add_executable(test_norm_operations operation/unary/test_norm_operations.cu)
target_link_libraries(test_norm_operations xyz_autodiff gtest gtest_main)
target_include_directories(test_norm_operations PRIVATE ${CMAKE_SOURCE_DIR}/include)
set_target_properties(test_norm_operations PROPERTIES
    CUDA_SEPARABLE_COMPILATION ON
    CUDA_ARCHITECTURES "89"
)

# Standard Symmetric Matrix 2x2 Inverse テスト
add_executable(test_sym_matrix2_inv operation/unary/test_sym_matrix2_inv.cu)
target_link_libraries(test_sym_matrix2_inv xyz_autodiff gtest gtest_main)
target_include_directories(test_sym_matrix2_inv PRIVATE ${CMAKE_SOURCE_DIR}/include)
set_target_properties(test_sym_matrix2_inv PROPERTIES
    CUDA_SEPARABLE_COMPILATION ON
    CUDA_ARCHITECTURES "89"
)

<<<<<<< HEAD
# Broadcast Operator テスト
=======
# Broadcast Operation テスト
>>>>>>> d32efbe2
add_executable(test_broadcast operation/unary/test_broadcast.cu)
target_link_libraries(test_broadcast xyz_autodiff gtest gtest_main)
target_include_directories(test_broadcast PRIVATE ${CMAKE_SOURCE_DIR}/include)
set_target_properties(test_broadcast PROPERTIES
    CUDA_SEPARABLE_COMPILATION ON
    CUDA_ARCHITECTURES "89"
)

# Mini Gaussian Splatting Core テスト
add_executable(test_mini_gaussian_splatting ../examples/mini-gaussian-splatting/tests/test_gaussian_splatting.cu)
target_link_libraries(test_mini_gaussian_splatting xyz_autodiff gtest gtest_main)
target_include_directories(test_mini_gaussian_splatting PRIVATE ${CMAKE_SOURCE_DIR}/include ${CMAKE_SOURCE_DIR}/examples/mini-gaussian-splatting)
set_target_properties(test_mini_gaussian_splatting PROPERTIES
    CUDA_SEPARABLE_COMPILATION ON
    CUDA_ARCHITECTURES "89"
)

# Mini Gaussian Splatting Individual Operation Tests
add_executable(test_covariance_generation ../examples/mini-gaussian-splatting/tests/test_covariance_generation.cu)
target_link_libraries(test_covariance_generation xyz_autodiff gtest gtest_main)
target_include_directories(test_covariance_generation PRIVATE ${CMAKE_SOURCE_DIR}/include ${CMAKE_SOURCE_DIR}/examples/mini-gaussian-splatting)
set_target_properties(test_covariance_generation PROPERTIES
    CUDA_SEPARABLE_COMPILATION ON
    CUDA_ARCHITECTURES "89"
)

# Removed: test_element_wise_exp and test_element_wise_multiply (now covered by standard operations)

add_executable(test_mahalanobis_distance ../examples/mini-gaussian-splatting/tests/test_mahalanobis_distance.cu)
target_link_libraries(test_mahalanobis_distance xyz_autodiff gtest gtest_main)
target_include_directories(test_mahalanobis_distance PRIVATE ${CMAKE_SOURCE_DIR}/include ${CMAKE_SOURCE_DIR}/examples/mini-gaussian-splatting)
set_target_properties(test_mahalanobis_distance PROPERTIES
    CUDA_SEPARABLE_COMPILATION ON
    CUDA_ARCHITECTURES "89"
)

add_executable(test_matrix_multiplication ../examples/mini-gaussian-splatting/tests/test_matrix_multiplication.cu)
target_link_libraries(test_matrix_multiplication xyz_autodiff gtest gtest_main)
target_include_directories(test_matrix_multiplication PRIVATE ${CMAKE_SOURCE_DIR}/include ${CMAKE_SOURCE_DIR}/examples/mini-gaussian-splatting)
set_target_properties(test_matrix_multiplication PROPERTIES
    CUDA_SEPARABLE_COMPILATION ON
    CUDA_ARCHITECTURES "89"
)

# Removed: test_norm_addition (now covered by standard add operations in test_norm_operations)

# Removed: test_symmetric_matrix_ops (now covered by standard operations)

# Linear Regression Network テスト
add_executable(test_linear_regression_network operation/base/test_linear_regression_network.cu)
target_link_libraries(test_linear_regression_network xyz_autodiff gtest gtest_main)
target_include_directories(test_linear_regression_network PRIVATE ${CMAKE_SOURCE_DIR}/include)
set_target_properties(test_linear_regression_network PROPERTIES
    CUDA_SEPARABLE_COMPILATION ON
    CUDA_ARCHITECTURES "89"
)

# Variable Operators テスト (constant operators)
add_executable(test_variable_operators test_variable_operators.cu)
target_link_libraries(test_variable_operators xyz_autodiff gtest gtest_main)
target_include_directories(test_variable_operators PRIVATE ${CMAKE_SOURCE_DIR}/include)
set_target_properties(test_variable_operators PROPERTIES
    CUDA_SEPARABLE_COMPILATION ON
    CUDA_ARCHITECTURES "89"
)

# Binary Variable Operators テスト (Variable + Variable operators)
add_executable(test_binary_variable_operators operation/binary/test_variable_operators.cu)
target_link_libraries(test_binary_variable_operators xyz_autodiff gtest gtest_main)
target_include_directories(test_binary_variable_operators PRIVATE ${CMAKE_SOURCE_DIR}/include)
set_target_properties(test_binary_variable_operators PROPERTIES
    CUDA_SEPARABLE_COMPILATION ON
    CUDA_ARCHITECTURES "89"
)

# CTest にテストを登録
add_test(NAME VariableTest COMMAND test_variable)
add_test(NAME DenseMatrixTest COMMAND test_dense_matrix)
add_test(NAME DiagonalMatrixTest COMMAND test_diagonal_matrix)
add_test(NAME MatrixTransposeTest COMMAND test_matrix_transpose)
add_test(NAME SymmetricMatrixTest COMMAND test_symmetric_matrix)
add_test(NAME UnaryOperationsTest COMMAND test_unary_operations)
add_test(NAME MathDispatcherTest COMMAND test_math_dispatcher)
add_test(NAME GradientVerificationTest COMMAND test_gradient_verification)
add_test(NAME OperationChainingTest COMMAND test_operation_chaining)
add_test(NAME OperationConceptsTest COMMAND test_operation_concepts)
add_test(NAME QuaternionToRotationMatrixTest COMMAND test_quaternion_to_rotation_matrix)
add_test(NAME ParallelGradientAccumulationTest COMMAND test_parallel_gradient_accumulation)
add_test(NAME SharedMemoryAtomicTest COMMAND test_shared_memory_atomic)
add_test(NAME DAGBackwardTest COMMAND test_dag_backward)
add_test(NAME NormOperationsTest COMMAND test_norm_operations)
add_test(NAME SymMatrix2InvTest COMMAND test_sym_matrix2_inv)
add_test(NAME BroadcastTest COMMAND test_broadcast)
add_test(NAME MiniGaussianSplattingTest COMMAND test_mini_gaussian_splatting)
add_test(NAME CovarianceGenerationTest COMMAND test_covariance_generation)
# Removed: ElementWiseExpTest and ElementWiseMultiplyTest (now covered by standard operations)
add_test(NAME MahalanobisDistanceTest COMMAND test_mahalanobis_distance)
add_test(NAME MatrixMultiplicationTest COMMAND test_matrix_multiplication)
# Removed: NormAdditionTest (now covered by standard add operations in NormOperationsTest)
# Removed: SymmetricMatrixOpsTest (now covered by standard operations)
add_test(NAME LinearRegressionNetworkTest COMMAND test_linear_regression_network)
add_test(NAME VariableOperatorsTest COMMAND test_variable_operators)
add_test(NAME BinaryVariableOperatorsTest COMMAND test_binary_variable_operators)<|MERGE_RESOLUTION|>--- conflicted
+++ resolved
@@ -153,11 +153,7 @@
     CUDA_ARCHITECTURES "89"
 )
 
-<<<<<<< HEAD
-# Broadcast Operator テスト
-=======
 # Broadcast Operation テスト
->>>>>>> d32efbe2
 add_executable(test_broadcast operation/unary/test_broadcast.cu)
 target_link_libraries(test_broadcast xyz_autodiff gtest gtest_main)
 target_include_directories(test_broadcast PRIVATE ${CMAKE_SOURCE_DIR}/include)
@@ -201,10 +197,6 @@
     CUDA_SEPARABLE_COMPILATION ON
     CUDA_ARCHITECTURES "89"
 )
-
-# Removed: test_norm_addition (now covered by standard add operations in test_norm_operations)
-
-# Removed: test_symmetric_matrix_ops (now covered by standard operations)
 
 # Linear Regression Network テスト
 add_executable(test_linear_regression_network operation/base/test_linear_regression_network.cu)
